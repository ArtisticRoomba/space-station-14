# Miscellaneous
- type: loadoutGroup
  id: Trinkets
  name: loadout-group-trinkets
  minLimit: 0
  maxLimit: 3
  loadouts:
  - FlowerWreath
  - Hairflower
  - Headphones
  - PlushieLizard
  - PlushieSpaceLizard
  - ThreeCandles
  - Lighter
  - CigPackGreen
  - CigPackRed
  - CigPackBlue
  - CigPackBlack
  - CigarCase
  - CigarGold
  - BoxFolderBaseThreePapers
  - BoxFolderPlasticClipboardThreePapers
  - BoxFolderClipboardThreePapers
  - ClothingNeckLGBTPin
  - ClothingNeckAllyPin
  - ClothingNeckAromanticPin
  - ClothingNeckAsexualPin
  - ClothingNeckAroacePin
  - ClothingNeckBisexualPin
  - ClothingNeckGayPin
  - ClothingNeckIntersexPin
  - ClothingNeckLesbianPin
  - ClothingNeckNonBinaryPin
  - ClothingNeckPansexualPin
  - ClothingNeckPluralPin
  - ClothingNeckOmnisexualPin
  - ClothingNeckGenderqueerPin
  - ClothingNeckGenderfluidPin
  - ClothingNeckTransPin
  - ClothingNeckAutismPin
  - ClothingNeckGoldAutismPin
  - OffsetCane
  - OffsetCaneWood
  - OffsetCaneClown
  - OffsetCaneMime
  - OffsetCaneNT
  - Cane
  - TowelColorBlack
  - TowelColorDarkBlue
  - TowelColorDarkGreen
  - TowelColorGold
  - TowelColorGray
  - TowelColorGreen
  - TowelColorLightBlue
  - TowelColorLightBrown
  - TowelColorMaroon
  - TowelColorMime
  - TowelColorOrange
  - TowelColorPurple
  - TowelColorRed
  - TowelColorSilver
  - TowelColorWhite
  - TowelColorYellow

- type: loadoutGroup
  id: Glasses
  name: loadout-group-glasses
  minLimit: 0
  loadouts:
  - Glasses
  - GlassesJamjar
  - GlassesJensen

- type: loadoutGroup
  id: GroupTankHarness
  name: loadout-group-tank-harness
  minLimit: 1
  hidden: true
  loadouts:
  - LoadoutTankHarness

- type: loadoutGroup
  id: Survival
  name: loadout-group-survival-basic
  minLimit: 3
  hidden: true
  loadouts:
  - EmergencyNitrogen
  - EmergencyOxygen
  - LoadoutSpeciesVoxNitrogen

# nitrogen or oxygen tank, depending on what your species needs
- type: loadoutGroup
  id: GroupEVATank
  name: loadout-group-EVA-tank
  hidden: true
  loadouts:
  - LoadoutSpeciesEVANitrogen
  - LoadoutSpeciesEVAOxygen

# vox get a nitrogen tank, other species get nothing
- type: loadoutGroup
  id: GroupEVATankVox
  name: loadout-group-vox-tank
  hidden: true
  loadouts:
  - LoadoutSpeciesVoxNitrogen

- type: loadoutGroup
  id: GroupPocketTankDouble
  name: loadout-group-pocket-tank-double
  hidden: true
  loadouts:
  - LoadoutSpeciesPocketDoubleNitrogen
  - LoadoutSpeciesPocketDoubleOxygen

# Command
- type: loadoutGroup
  id: CaptainHead
  name: loadout-group-captain-head
  minLimit: 0
  loadouts:
  - CaptainHead
  - CaptainCap

- type: loadoutGroup
  id: CaptainJumpsuit
  name: loadout-group-captain-jumpsuit
  loadouts:
  - CaptainJumpsuit
  - CaptainJumpskirt
  - CaptainFormalSuit
  - CaptainFormalSkirt

- type: loadoutGroup
  id: CaptainNeck
  name: loadout-group-captain-neck
  minLimit: 0
  loadouts:
  - CaptainCloak
  - CaptainCloakFormal
  - CaptainMantle

- type: loadoutGroup
  id: CaptainBackpack
  name: loadout-group-captain-backpack
  loadouts:
  - CaptainBackpack
  - CaptainSatchel
  - CaptainDuffel

- type: loadoutGroup
  id: CaptainOuterClothing
  name: loadout-group-captain-outerclothing
  loadouts:
  - CaptainOuterClothing
  - CaptainWintercoat

- type: loadoutGroup
  id: CaptainJobTrinkets
  name: loadout-group-jobtrinkets
  minLimit: 0
  loadouts:
  - LizardPlushieCaptain

- type: loadoutGroup
  id: HoPHead
  name: loadout-group-hop-head
  minLimit: 0
  loadouts:
  - HoPHead

- type: loadoutGroup
  id: HoPJumpsuit
  name: loadout-group-hop-jumpsuit
  loadouts:
  - HoPJumpsuit
  - HoPJumpskirt

- type: loadoutGroup
  id: HoPNeck
  name: loadout-group-hop-neck
  minLimit: 0
  loadouts:
  - HoPCloak
  - HoPMantle

- type: loadoutGroup
  id: HoPBackpack
  name: loadout-group-hop-backpack
  loadouts:
  - CommonBackpack
  - CommonSatchel
  - CommonDuffel
  - HoPBackpackIan

- type: loadoutGroup
  id: HoPOuterClothing
  name: loadout-group-hop-outerclothing
  minLimit: 0
  loadouts:
  - HoPWintercoat

- type: loadoutGroup
  id: HoPJobTrinkets
  name: loadout-group-jobtrinkets
  minLimit: 0
  loadouts:
  - LizardPlushieHeadOfPersonnel

# Civilian
- type: loadoutGroup
  id: PassengerJumpsuit
  name: loadout-group-passenger-jumpsuit
  loadouts:
  - GreyJumpsuit
  - GreyJumpskirt
  - AncientJumpsuit
  - RainbowJumpsuit
  - RainbowJumpskirt

- type: loadoutGroup
  id: PassengerFace
  name: loadout-group-passenger-mask
  minLimit: 0
  loadouts:
  - PassengerFace

- type: loadoutGroup
  id: PassengerGloves
  name: loadout-group-passenger-gloves
  minLimit: 0
  loadouts:
  - PassengerGloves

- type: loadoutGroup
  id: CommonBackpack
  name: loadout-group-backpack
  loadouts:
  - CommonBackpack
  - CommonSatchel
  - CommonDuffel

- type: loadoutGroup
  id: PassengerNeck
  name: loadout-group-passenger-neck
  minLimit: 0
  loadouts:
  - Mantle

- type: loadoutGroup
  id: PassengerOuterClothing
  name: loadout-group-passenger-outerclothing
  minLimit: 0
  loadouts:
  - PassengerWintercoat

- type: loadoutGroup
  id: PassengerShoes
  name: loadout-group-passenger-shoes
  loadouts:
  - BlackShoes
  - WinterBoots

- type: loadoutGroup
  id: PassengerJobTrinkets
  name: loadout-group-jobtrinkets
  minLimit: 0
  loadouts:
  - LizardPlushiePassenger

- type: loadoutGroup
  id: BartenderHead
  name: loadout-group-bartender-head
  minLimit: 0
  loadouts:
  - BartenderHead
  - BartenderBowler

- type: loadoutGroup
  id: BartenderJumpsuit
  name: loadout-group-bartender-jumpsuit
  loadouts:
  - BartenderJumpsuit
  - BartenderJumpskirt
  - BartenderJumpsuitPurple

- type: loadoutGroup
  id: BartenderOuterClothing
  name: loadout-group-bartender-outerclothing
  minLimit: 0
  loadouts:
  - BartenderVest
  - BartenderApron
  - BartenderWintercoat

- type: loadoutGroup
<<<<<<< HEAD
  id: BartenderJobTrinkets
  name: loadout-group-jobtrinkets
  minLimit: 0
  loadouts:
  - LizardPlushieBartender

- type: loadoutGroup
  id: ServiceWorkerJobTrinkets
  name: loadout-group-jobtrinkets
  minLimit: 0
  loadouts:
  - LizardPlushieServiceWorker
=======
  id: BartenderGoldenShaker
  name: loadout-group-bartender-shaker
  minLimit: 0
  loadouts:
  - BartenderGoldenShaker
>>>>>>> edfa3d92

- type: loadoutGroup
  id: ChefHead
  name: loadout-group-chef-head
  minLimit: 0
  loadouts:
  - ChefHead

- type: loadoutGroup
  id: ChefMask
  name: loadout-group-chef-mask
  minLimit: 0
  loadouts:
  - ChefMask

- type: loadoutGroup
  id: ChefJumpsuit
  name: loadout-group-chef-jumpsuit
  loadouts:
  - ChefJumpsuit
  - ChefJumpskirt

- type: loadoutGroup
  id: ChefOuterClothing
  name: loadout-group-chef-outerclothing
  minLimit: 0
  loadouts:
  - ChefApron
  - ChefJacket
  - ChefWintercoat

- type: loadoutGroup
  id: ChefJobTrinkets
  name: loadout-group-jobtrinkets
  minLimit: 0
  loadouts:
  - LizardPlushieChef

- type: loadoutGroup
  id: LibrarianJumpsuit
  name: loadout-group-librarian-jumpsuit
  loadouts:
  - LibrarianJumpsuit
  - LibrarianJumpskirt
  - CuratorJumpsuit
  - CuratorJumpskirt

- type: loadoutGroup
  id: LibrarianJobTrinkets
  name: loadout-group-jobtrinkets
  minLimit: 0
  loadouts:
  - LizardPlushieLibrarian

- type: loadoutGroup
  id: LawyerJumpsuit
  name: loadout-group-lawyer-jumpsuit
  loadouts:
  - LawyerJumpsuit
  - LawyerJumpskirt
  - LawyerJumpsuitBlue
  - LawyerJumpskirtBlue
  - LawyerJumpsuitPurple
  - LawyerJumpskirtPurple
  - LawyerJumpsuitRed
  - LawyerJumpskirtRed
  - LawyerJumpsuitGood
  - LawyerJumpskirtGood

- type: loadoutGroup
  id: LawyerNeck
  name: loadout-group-lawyer-neck
  minLimit: 0
  loadouts:
  - LawyerNeck

- type: loadoutGroup
  id: LawyerJobTrinkets
  name: loadout-group-jobtrinkets
  minLimit: 0
  loadouts:
  - LizardPlushieLawyer

- type: loadoutGroup
  id: ChaplainHead
  name: loadout-group-chaplain-head
  minLimit: 0
  loadouts:
  - ChaplainHead
  - ChaplainNunHood
  - ChaplainPlagueHat
  - ChaplainWitchHat
  - ChaplainWitchHatAlt

- type: loadoutGroup
  id: ChaplainMask
  name: loadout-group-chaplain-mask
  minLimit: 0
  loadouts:
  - ChaplainMask

- type: loadoutGroup
  id: ChaplainJumpsuit
  name: loadout-group-chaplain-jumpsuit
  loadouts:
  - ChaplainJumpsuit
  - ChaplainJumpskirt
  - ChaplainRobesLight
  - ChaplainRobesDark

- type: loadoutGroup
  id: ChaplainOuterClothing
  name: loadout-group-chaplain-outerclothing
  minLimit: 0
  loadouts:
  - ChaplainPlagueSuit
  - ChaplainNunRobe
  - ChaplainBlackHoodie
  - ChaplainHoodie

- type: loadoutGroup
  id: ChaplainNeck
  name: loadout-group-chaplain-neck
  minLimit: 0
  loadouts:
  - ChaplainNeck

- type: loadoutGroup
<<<<<<< HEAD
  id: ChaplainJobTrinkets
  name: loadout-group-jobtrinkets
  minLimit: 0
  loadouts:
  - LizardPlushieChaplain
=======
  id: ChaplainBible
  name: loadout-group-chaplain-bible
  minLimit: 1
  loadouts:
  - Bible
  - BibleNanoTrasen
  - BibleDruid
  - BibleHonk
  - BibleRatvar
  - BibleNarsie
>>>>>>> edfa3d92

- type: loadoutGroup
  id: JanitorHead
  name: loadout-group-janitor-head
  minLimit: 0
  loadouts:
  - JanitorHead

- type: loadoutGroup
  id: JanitorJumpsuit
  name: loadout-group-janitor-jumpsuit
  loadouts:
  - JanitorJumpsuit
  - JanitorJumpskirt

- type: loadoutGroup
  id: JanitorGloves
  name: loadout-group-janitor-gloves
  minLimit: 0
  loadouts:
  - JanitorRubberGloves
  - OrangeGloves
  - PurpleGloves

- type: loadoutGroup
  id: JanitorOuterClothing
  name: loadout-group-janitor-outerclothing
  minLimit: 0
  loadouts:
  - JanitorWintercoat

- type: loadoutGroup
  id: JanitorPlunger
  name: loadout-group-janitor-plunger
  minLimit: 0
  loadouts:
  - JanitorGoldenPlunger

- type: loadoutGroup
  id: JanitorJobTrinkets
  name: loadout-group-jobtrinkets
  minLimit: 0
  loadouts:
  - LizardPlushieJanitor

- type: loadoutGroup
  id: BotanistHead
  name: loadout-group-botanist-head
  minLimit: 0
  loadouts:
  - BotanistHead
  - BotanistBandana

- type: loadoutGroup
  id: BotanistJumpsuit
  name: loadout-group-botanist-jumpsuit
  loadouts:
  - BotanistJumpsuit
  - BotanistJumpskirt
  - BotanistOveralls

- type: loadoutGroup
  id: BotanistBackpack
  name: loadout-group-botanist-backpack
  loadouts:
  - BotanistBackpack
  - BotanistSatchel
  - BotanistDuffel

- type: loadoutGroup
  id: BotanistOuterClothing
  name: loadout-group-botanist-outerclothing
  minLimit: 0
  loadouts:
  - BotanistApron
  - BotanistWintercoat

- type: loadoutGroup
  id: BotanistJobTrinkets
  name: loadout-group-jobtrinkets
  minLimit: 0
  loadouts:
  - LizardPlushieBotanist

- type: loadoutGroup
  id: ClownHead
  name: loadout-group-clown-head
  minLimit: 0
  loadouts:
  - JesterHat
  - JesterAltHat

- type: loadoutGroup
  id: ClownJumpsuit
  name: loadout-group-clown-jumpsuit
  loadouts:
  - ClownSuit
  - ClownSkirt
  - JesterSuit
  - JesterAltSuit

- type: loadoutGroup
  id: ClownBackpack
  name: loadout-group-clown-backpack
  loadouts:
  - ClownBackpack
  - ClownSatchel
  - ClownDuffel

- type: loadoutGroup
  id: ClownOuterClothing
  name: loadout-group-clown-outerclothing
  minLimit: 0
  loadouts:
  - ClownRobes
  - ClownWintercoat

- type: loadoutGroup
  id: ClownShoes
  name: loadout-group-clown-shoes
  loadouts:
  - ClownShoes
  - JesterShoes

- type: loadoutGroup
  id: SurvivalClown
  name: loadout-group-survival-clown
  minLimit: 2
  hidden: true
  loadouts:
  - EmergencyNitrogenClown
  - EmergencyOxygenClown
  - LoadoutSpeciesVoxNitrogen

- type: loadoutGroup
  id: ClownJobTrinkets
  name: loadout-group-jobtrinkets
  minLimit: 0
  loadouts:
  - LizardPlushieClown

- type: loadoutGroup
  id: MimeHead
  name: loadout-group-mime-head
  minLimit: 0
  loadouts:
  - MimeHead
  - MimeFrenchBeret
  - MimeCap

- type: loadoutGroup
  id: MimeMask
  name: loadout-group-mime-mask
  loadouts:
  - MimeMask
  - MimeMaskSad
  - MimeMaskScared

- type: loadoutGroup
  id: MimeJumpsuit
  name: loadout-group-mime-jumpsuit
  loadouts:
  - MimeJumpsuit
  - MimeJumpskirt

- type: loadoutGroup
  id: MimeBackpack
  name: loadout-group-mime-backpack
  loadouts:
  - MimeBackpack
  - MimeSatchel
  - MimeDuffel

- type: loadoutGroup
  id: MimeOuterClothing
  name: loadout-group-mime-outerclothing
  minLimit: 0
  loadouts:
  - MimeWintercoat

- type: loadoutGroup
  id: MimeBelt
  name: loadout-group-mime-belt
  loadouts:
  - MimeSuspendersRed
  - MimeSuspendersBlack

- type: loadoutGroup
  id: SurvivalMime
  name: loadout-group-survival-mime
  minLimit: 2
  hidden: true
  loadouts:
  - EmergencyNitrogenMime
  - EmergencyOxygenMime
  - EmergencySpeciesMothMime
  - LoadoutSpeciesVoxNitrogen

- type: loadoutGroup
  id: MimeJobTrinkets
  name: loadout-group-jobtrinkets
  minLimit: 0
  loadouts:
  - LizardPlushieMime

- type: loadoutGroup
  id: MusicianJumpsuit
  name: loadout-group-musician-jumpsuit
  loadouts:
  - MusicianJumpsuit
  - MusicianJumpskirt

- type: loadoutGroup
  id: MusicianOuterClothing
  name: loadout-group-musician-outerclothing
  minLimit: 0
  loadouts:
  - MusicianWintercoat

- type: loadoutGroup
  id: Instruments
  name: loadout-group-instruments
  minLimit: 0
  maxLimit: 2
  loadouts:
  - Glockenspiel
  - MusicBox
  - Xylophone
  - Microphone
  - Synthesizer
  - Kalimba
  - Woodblock
  - ElectricGuitar
  - BassGuitar
  - RockGuitar
  - AcousticGuitar
  - Banjo
  - Violin
  - Viola
  - Cello
  - Trumpet
  - Trombone
  - FrenchHorn
  - Euphonium
  - Saxophone
  - Accordion
  - Harmonica
  - Clarinet
  - Flute
  - Recorder
  - PanFlute
  - Ocarina
  - Bagpipe

- type: loadoutGroup
  id: MusicianJobTrinkets
  name: loadout-group-jobtrinkets
  minLimit: 0
  loadouts:
  - LizardPlushieMusician

# Cargo
- type: loadoutGroup
  id: QuartermasterHead
  name: loadout-group-quartermaster-head
  minLimit: 0
  loadouts:
  - QuartermasterHead
  - QuartermasterBeret

- type: loadoutGroup
  id: QuartermasterJumpsuit
  name: loadout-group-quartermaster-jumpsuit
  loadouts:
  - QuartermasterJumpsuit
  - QuartermasterJumpskirt
  - QuartermasterTurtleneck
  - QuartermasterTurtleneckSkirt
  - QuartermasterFormalSuit

- type: loadoutGroup
  id: QuartermasterNeck
  name: loadout-group-quartermaster-neck
  minLimit: 0
  loadouts:
  - QuartermasterCloak
  - QuartermasterMantle

- type: loadoutGroup
  id: QuartermasterOuterClothing
  name: loadout-group-quartermaster-outerclothing
  minLimit: 0
  loadouts:
  - QuartermasterWintercoat

- type: loadoutGroup
  id: QuartermasterShoes
  name: loadout-group-quartermaster-shoes
  loadouts:
  - BrownShoes
  - CargoWinterBoots

- type: loadoutGroup
  id: QuartermasterJobTrinkets
  name: loadout-group-jobtrinkets
  minLimit: 0
  loadouts:
  - LizardPlushieQuartermaster

- type: loadoutGroup
  id: CargoTechnicianHead
  name: loadout-group-cargo-technician-head
  minLimit: 0
  loadouts:
  - CargoTechnicianHead

- type: loadoutGroup
  id: CargoTechnicianJumpsuit
  name: loadout-group-cargo-technician-jumpsuit
  loadouts:
  - CargoTechnicianJumpsuit
  - CargoTechnicianJumpskirt

- type: loadoutGroup
  id: CargoTechnicianBackpack
  name: loadout-group-cargo-technician-backpack
  loadouts:
  - CargoTechnicianBackpack
  - CargoTechnicianSatchel
  - CargoTechnicianDuffel

- type: loadoutGroup
  id: CargoTechnicianOuterClothing
  name: loadout-group-cargo-technician-outerclothing
  minLimit: 0
  loadouts:
  - CargoTechnicianWintercoat

- type: loadoutGroup
  id: CargoTechnicianShoes
  name: loadout-group-cargo-technician-shoes
  loadouts:
  - BlackShoes
  - CargoWinterBoots

- type: loadoutGroup
<<<<<<< HEAD
  id: CargoTechnicianJobTrinkets
  name: loadout-group-jobtrinkets
  minLimit: 0
  loadouts:
  - LizardPlushieCargoTechnician
=======
  id: CargoTechnicianID
  name: loadout-group-cargo-technician-id
  loadouts:
  - CargoTechnicianPDA
  - SeniorCourierPDA
>>>>>>> edfa3d92

- type: loadoutGroup
  id: SalvageSpecialistBackpack
  name: loadout-group-salvage-specialist-backpack
  loadouts:
  - SalvageSpecialistBackpack
  - SalvageSpecialistSatchel
  - SalvageSpecialistDuffel

- type: loadoutGroup
  id: SalvageSpecialistOuterClothing
  name: loadout-group-salvage-specialist-outerclothing
  minLimit: 0
  loadouts:
  - SalvageSpecialistWintercoat

- type: loadoutGroup
  id: SalvageSpecialistShoes
  name: loadout-group-salvage-specialist-shoes
  loadouts:
  - SalvageBoots
  - CargoWinterBoots

- type: loadoutGroup
  id: SalvageSpecialistJobTrinkets
  name: loadout-group-jobtrinkets
  minLimit: 0
  loadouts:
  - LizardPlushieSalvageSpecialist

# Engineering
- type: loadoutGroup
  id: ChiefEngineerHead
  name: loadout-group-chief-engineer-head
  minLimit: 0
  loadouts:
  - ChiefEngineerHead
  - ChiefEngineerBeret

- type: loadoutGroup
  id: ChiefEngineerJumpsuit
  name: loadout-group-chief-engineer-jumpsuit
  loadouts:
  - ChiefEngineerJumpsuit
  - ChiefEngineerJumpskirt
  - ChiefEngineerTurtleneck
  - ChiefEngineerTurtleneckSkirt

- type: loadoutGroup
  id: ChiefEngineerNeck
  name: loadout-group-chief-engineer-neck
  minLimit: 0
  loadouts:
  - ChiefEngineerCloak
  - ChiefEngineerMantle

- type: loadoutGroup
  id: ChiefEngineerOuterClothing
  name: loadout-group-chief-engineer-outerclothing
  minLimit: 0
  loadouts:
  - ChiefEngineerWintercoat

- type: loadoutGroup
  id: ChiefEngineerShoes
  name: loadout-group-chief-engineer-shoes
  loadouts:
  - BrownShoes
  - EngineeringWinterBoots

- type: loadoutGroup
  id: ChiefEngineerJobTrinkets
  name: loadout-group-jobtrinkets
  minLimit: 0
  loadouts:
  - LizardPlushieChiefEngineer

- type: loadoutGroup
  id: TechnicalAssistantJumpsuit
  name: loadout-group-technical-assistant-jumpsuit
  loadouts:
  - YellowJumpsuit
  - YellowJumpskirt

- type: loadoutGroup
  id: TechnicalAssistantJobTrinkets
  name: loadout-group-jobtrinkets
  minLimit: 0
  loadouts:
  - LizardPlushieTechnicalAssistant

- type: loadoutGroup
  id: StationEngineerHead
  name: loadout-group-station-engineer-head
  minLimit: 0
  loadouts:
  - StationEngineerHardhatYellow
  - StationEngineerHardhatOrange
  - StationEngineerHardhatRed
  - SeniorEngineerBeret

- type: loadoutGroup
  id: StationEngineerJumpsuit
  name: loadout-group-station-engineer-jumpsuit
  loadouts:
  - StationEngineerJumpsuit
  - StationEngineerJumpskirt
  - StationEngineerHazardsuit
  - SeniorEngineerJumpsuit
  - SeniorEngineerJumpskirt

- type: loadoutGroup
  id: StationEngineerBackpack
  name: loadout-group-station-engineer-backpack
  loadouts:
  - StationEngineerBackpack
  - StationEngineerSatchel
  - StationEngineerDuffel

- type: loadoutGroup
  id: StationEngineerOuterClothing
  name: loadout-group-station-engineer-outerclothing
  minLimit: 0
  loadouts:
  - StationEngineerOuterVest
  - StationEngineerWintercoat

- type: loadoutGroup
  id: StationEngineerShoes
  name: loadout-group-station-engineer-shoes
  loadouts:
  - WorkBoots
  - EngineeringWinterBoots

- type: loadoutGroup
  id: StationEngineerID
  name: loadout-group-station-engineer-id
  loadouts:
  - StationEngineerPDA
  - SeniorEngineerPDA

- type: loadoutGroup
  id: StationEngineerJobTrinkets
  name: loadout-group-jobtrinkets
  minLimit: 0
  loadouts:
  - LizardPlushieStationEngineer

- type: loadoutGroup
  id: AtmosphericTechnicianJumpsuit
  name: loadout-group-atmospheric-technician-jumpsuit
  loadouts:
  - AtmosphericTechnicianJumpsuit
  - AtmosphericTechnicianJumpskirt
  - AtmosphericTechnicianJumpsuitCasual

- type: loadoutGroup
  id: AtmosphericTechnicianOuterClothing
  name: loadout-group-atmospheric-technician-outerclothing
  minLimit: 0
  loadouts:
  - AtmosphericTechnicianWintercoat

- type: loadoutGroup
  id: AtmosphericTechnicianBackpack
  name: loadout-group-atmospheric-technician-backpack
  loadouts:
  - AtmosphericTechnicianBackpack
  - AtmosphericTechnicianSatchel
  - AtmosphericTechnicianDuffel

- type: loadoutGroup
  id: AtmosphericTechnicianShoes
  name: loadout-group-atmospheric-technician-shoes
  loadouts:
  - WhiteShoes
  - EngineeringWinterBoots

- type: loadoutGroup
  id: AtmosphericTechnicianJobTrinkets
  name: loadout-group-jobtrinkets
  minLimit: 0
  loadouts:
  - LizardPlushieAtmosphericTechnician

- type: loadoutGroup
  id: SurvivalExtended
  name: loadout-group-survival-extended
  minLimit: 2
  hidden: true
  loadouts:
  - EmergencyNitrogenExtended
  - EmergencyOxygenExtended
  - LoadoutSpeciesVoxNitrogen

# Science
- type: loadoutGroup
  id: ResearchDirectorHead
  name: loadout-group-research-director-head
  minLimit: 0
  loadouts:
  - ResearchDirectorBeret

- type: loadoutGroup
  id: ResearchDirectorNeck
  name: loadout-group-research-director-neck
  minLimit: 0
  loadouts:
  - ResearchDirectorMantle
  - ResearchDirectorCloak

- type: loadoutGroup
  id: ResearchDirectorJumpsuit
  name: loadout-group-research-director-jumpsuit
  loadouts:
  - ResearchDirectorJumpsuit
  - ResearchDirectorJumpskirt

- type: loadoutGroup
  id: ResearchDirectorOuterClothing
  name: loadout-group-research-director-outerclothing
  minLimit: 0
  loadouts:
  - ResearchDirectorLabCoat
  - ResearchDirectorWintercoat

- type: loadoutGroup
  id: ResearchDirectorShoes
  name: loadout-group-research-director-shoes
  loadouts:
  - BrownShoes
  - ScienceWinterBoots

- type: loadoutGroup
  id: ResearchDirectorJobTrinkets
  name: loadout-group-jobtrinkets
  minLimit: 0
  loadouts:
  - LizardPlushieResearchDirector

- type: loadoutGroup
  id: ScientistHead
  name: loadout-group-scientist-head
  minLimit: 0
  loadouts:
  - RoboticistCap
  - SkullBandana
  - ScientificBeret

- type: loadoutGroup
  id: ScientistNeck
  name: loadout-group-scientist-neck
  minLimit: 0
  loadouts:
  - ScientistTie

- type: loadoutGroup
  id: ScientistJumpsuit
  name: loadout-group-scientist-jumpsuit
  loadouts:
  - ScientistJumpsuit
  - ScientistJumpskirt
  - RoboticistJumpsuit
  - RoboticistJumpskirt
  - SeniorResearcherJumpsuit
  - SeniorResearcherJumpskirt

- type: loadoutGroup
  id: ScientistBackpack
  name: loadout-group-scientist-backpack
  loadouts:
  - ScientistBackpack
  - ScientistSatchel
  - ScientistDuffel

- type: loadoutGroup
  id: ScientistOuterClothing
  name: loadout-group-scientist-outerclothing
  minLimit: 0
  loadouts:
  - RegularLabCoat
  - ScienceLabCoat
  - ScienceWintercoat
  - RoboticistLabCoat
  - RoboticistWintercoat
  - SeniorResearcherLabCoat

- type: loadoutGroup
  id: ScientistShoes
  name: loadout-group-scientist-shoes
  loadouts:
  - WhiteShoes
  - BlackShoes
  - ScienceWinterBoots

- type: loadoutGroup
  id: ScientistGloves
  name: loadout-group-scientist-gloves
  minLimit: 0
  loadouts:
  - LatexGloves
  - PurpleGloves
  - RobohandsGloves

- type: loadoutGroup
  id: ScientistPDA
  name: loadout-group-scientist-id
  loadouts:
  - ScientistPDA
  - SeniorResearcherPDA

- type: loadoutGroup
  id: ScientistJobTrinkets
  name: loadout-group-jobtrinkets
  minLimit: 0
  loadouts:
  - LizardPlushieScientist

- type: loadoutGroup
  id: ResearchAssistantJumpsuit
  name: loadout-group-research-assistant-jumpsuit
  loadouts:
  - WhiteJumpsuit
  - WhiteJumpskirt

- type: loadoutGroup
  id: ResearchAssistantJobTrinkets
  name: loadout-group-jobtrinkets
  minLimit: 0
  loadouts:
  - LizardPlushieResearchAssistant

# Security
- type: loadoutGroup
  id: HeadofSecurityHead
  name: loadout-group-head-of-security-head
  minLimit: 0
  loadouts:
  - HeadofSecurityHead
  - HeadofSecurityBeret

- type: loadoutGroup
  id: HeadofSecurityJumpsuit
  name: loadout-group-head-of-security-jumpsuit
  loadouts:
  - HeadofSecurityJumpsuit
  - HeadofSecurityJumpskirt
  - HeadofSecurityTurtleneck
  - HeadofSecurityTurtleneckSkirt
  - HeadofSecurityFormalSuit
  - HeadofSecurityFormalSkirt

- type: loadoutGroup
  id: HeadofSecurityNeck
  name: loadout-group-head-of-security-neck
  minLimit: 0
  loadouts:
  - HeadofSecurityCloak
  - HeadofSecurityMantle

- type: loadoutGroup
  id: HeadofSecurityOuterClothing
  name: loadout-group-head-of-security-outerclothing
  loadouts:
  - HeadofSecurityCoat
  - HeadofSecurityWinterCoat

- type: loadoutGroup
  id: HeadofSecurityJobTrinkets
  name: loadout-group-jobtrinkets
  minLimit: 0
  loadouts:
  - LizardPlushieHeadofSecurity

- type: loadoutGroup
  id: WardenHead
  name: loadout-group-warden-head
  minLimit: 0
  loadouts:
  - WardenHead
  - WardenBeret

- type: loadoutGroup
  id: WardenJumpsuit
  name: loadout-group-warden-jumpsuit
  loadouts:
  - WardenJumpsuit
  - WardenJumpskirt

- type: loadoutGroup
  id: WardenOuterClothing
  name: loadout-group-warden-outerclothing
  loadouts:
  - WardenCoat
  - WardenArmoredWinterCoat

- type: loadoutGroup
  id: WardenJobTrinkets
  name: loadout-group-jobtrinkets
  minLimit: 0
  loadouts:
  - LizardPlushieWarden

- type: loadoutGroup
  id: SecurityHead
  name: loadout-group-security-head
  minLimit: 0
  loadouts:
  - SecurityHelmet
  - SecurityBeret
  - SecurityHat
  - TrooperHat

- type: loadoutGroup
  id: SecurityJumpsuit
  name: loadout-group-security-jumpsuit
  loadouts:
  - SecurityJumpsuit
  - SecurityJumpskirt
  - SecurityJumpsuitGrey
  - SecurityJumpskirtGrey
  - SeniorOfficerJumpsuit
  - SeniorOfficerJumpskirt
  - TrooperUniform

- type: loadoutGroup
  id: SecurityBackpack
  name: loadout-group-security-backpack
  loadouts:
  - SecurityBackpack
  - SecuritySatchel
  - SecurityDuffel

- type: loadoutGroup
  id: SecurityBelt
  name: loadout-group-security-belt
  loadouts:
  - SecurityBelt
  - SecurityWebbing

- type: loadoutGroup
  id: SecurityOuterClothing
  name: loadout-group-security-outerclothing
  loadouts:
  - ArmorVest
  - ArmorVestSlim
  - SecurityOfficerWintercoat

- type: loadoutGroup
  id: SecurityShoes
  name: loadout-group-security-shoes
  loadouts:
  - JackBoots
  - SecurityWinterBoots

- type: loadoutGroup
  id: SecurityPDA
  name: loadout-group-security-id
  loadouts:
  - SecurityPDA
  - SeniorOfficerPDA

- type: loadoutGroup
  id: SecurityJobTrinkets
  name: loadout-group-jobtrinkets
  minLimit: 0
  loadouts:
  - LizardPlushieSecurity

- type: loadoutGroup
  id: DetectiveHead
  name: loadout-group-detective-head
  minLimit: 0
  loadouts:
  - DetectiveFedora
  - DetectiveFedoraGrey

- type: loadoutGroup
  id: DetectiveNeck
  name: loadout-group-detective-neck
  minLimit: 0
  loadouts:
  - DetectiveTie

- type: loadoutGroup
  id: DetectiveJumpsuit
  name: loadout-group-detective-jumpsuit
  loadouts:
  - DetectiveJumpsuit
  - DetectiveJumpskirt
  - NoirJumpsuit
  - NoirJumpskirt

- type: loadoutGroup
  id: DetectiveOuterClothing
  name: loadout-group-detective-outerclothing
  loadouts:
  - DetectiveArmorVest
  - DetectiveCoat
  - DetectiveCoatGrey

- type: loadoutGroup
  id: DetectiveJobTrinkets
  name: loadout-group-jobtrinkets
  minLimit: 0
  loadouts:
  - LizardPlushieDetective

- type: loadoutGroup
  id: SecurityCadetJumpsuit
  name: loadout-group-security-cadet-jumpsuit
  loadouts:
  - RedJumpsuit
  - RedJumpskirt

- type: loadoutGroup
  id: SecurityCadetJobTrinkets
  name: loadout-group-jobtrinkets
  minLimit: 0
  loadouts:
  - LizardPlushieSecurityCadet

- type: loadoutGroup
  id: SurvivalSecurity
  name: loadout-group-survival-security
  minLimit: 2
  hidden: true
  loadouts:
  - EmergencyNitrogenSecurity
  - EmergencyOxygenSecurity
  - LoadoutSpeciesVoxNitrogen

- type: loadoutGroup
  id: SecurityStar
  name: loadout-group-security-star
  minLimit: 0
  loadouts:
  - SecStar

# Medical
- type: loadoutGroup
  id: ChiefMedicalOfficerHead
  name: loadout-group-chief-medical-officer-head
  minLimit: 0
  loadouts:
  - ChiefMedicalOfficerBeret
  - CMOMedicalHeadMirror

- type: loadoutGroup
  id: ChiefMedicalOfficerJumpsuit
  name: loadout-group-chief-medical-officer-jumpsuit
  loadouts:
  - ChiefMedicalOfficerJumpsuit
  - ChiefMedicalOfficerJumpskirt
  - ChiefMedicalOfficerTurtleneckJumpsuit
  - ChiefMedicalOfficerTurtleneckJumpskirt

- type: loadoutGroup
  id: ChiefMedicalOfficerOuterClothing
  name: loadout-group-chief-medical-officer-outerclothing
  minLimit: 0
  loadouts:
  - ChiefMedicalOfficerLabCoat
  - ChiefMedicalOfficerWintercoat

- type: loadoutGroup
  id: ChiefMedicalOfficerNeck
  name: loadout-group-chief-medical-officer-neck
  minLimit: 0
  loadouts:
  - ChiefMedicalOfficerCloak
  - ChiefMedicalOfficerMantle

- type: loadoutGroup
  id: ChiefMedicalOfficerShoes
  name: loadout-group-chief-medical-officer-shoes
  loadouts:
  - BrownShoes
  - MedicalWinterBoots

- type: loadoutGroup
  id: ChiefMedicalOfficerJobTrinkets
  name: loadout-group-jobtrinkets
  minLimit: 0
  loadouts:
  - LizardPlushieChiefMedicalOfficer

- type: loadoutGroup
  id: MedicalDoctorHead
  name: loadout-group-medical-doctor-head
  minLimit: 0
  loadouts:
  - MedicalBeret
  - SeniorPhysicianBeret
  - MedicalHeadMirror
  - BlueSurgeryCap
  - GreenSurgeryCap
  - PurpleSurgeryCap
  - NurseHat

- type: loadoutGroup
  id: MedicalDoctorJumpsuit
  name: loadout-group-medical-doctor-jumpsuit
  loadouts:
  - MedicalDoctorJumpsuit
  - MedicalDoctorJumpskirt
  - SeniorPhysicianJumpsuit
  - SeniorPhysicianJumpskirt
  - MedicalBlueScrubs
  - MedicalGreenScrubs
  - MedicalPurpleScrubs

- type: loadoutGroup
  id: MedicalDoctorOuterClothing
  name: loadout-group-medical-doctor-outerclothing
  minLimit: 0
  loadouts:
  - RegularLabCoat
  - MedicalDoctorWintercoat
  - SeniorPhysicianLabCoat

- type: loadoutGroup
  id: MedicalBackpack
  name: loadout-group-medical-doctor-backpack
  loadouts:
  - MedicalDoctorBackpack
  - MedicalDoctorSatchel
  - MedicalDoctorDuffel

- type: loadoutGroup
  id: MedicalShoes
  name: loadout-group-medical-doctor-shoes
  loadouts:
  - WhiteShoes
  - MedicalWinterBoots

- type: loadoutGroup
  id: MedicalDoctorPDA
  name: loadout-group-medical-doctor-id
  loadouts:
  - MedicalDoctorPDA
  - SeniorPhysicianPDA

- type: loadoutGroup
  id: MedicalGloves
  name: loadout-group-medical-gloves
  minLimit: 0
  loadouts:
  - LatexGloves
  - NitrileGloves

- type: loadoutGroup
  id: MedicalMask
  name: loadout-group-medical-mask
  minLimit: 0
  loadouts:
  - SterileMask

- type: loadoutGroup
  id: MedicalDoctorJobTrinkets
  name: loadout-group-jobtrinkets
  minLimit: 0
  loadouts:
  - LizardPlushieMedicalDoctor

- type: loadoutGroup
  id: MedicalInternJumpsuit
  name: loadout-group-medical-intern-jumpsuit
  loadouts:
  - WhiteJumpsuit
  - WhiteJumpskirt

- type: loadoutGroup
  id: MedicalInternJobTrinkets
  name: loadout-group-jobtrinkets
  minLimit: 0
  loadouts:
  - LizardPlushieMedicalIntern

- type: loadoutGroup
  id: ChemistJumpsuit
  name: loadout-group-chemist-jumpsuit
  loadouts:
  - ChemistJumpsuit
  - ChemistJumpskirt

- type: loadoutGroup
  id: ChemistOuterClothing
  name: loadout-group-chemist-outerclothing
  minLimit: 0
  loadouts:
  - RegularLabCoat
  - ChemistLabCoat
  - ChemistWintercoat

- type: loadoutGroup
  id: ChemistBackpack
  name: loadout-group-chemist-backpack
  loadouts:
  - ChemistBackpack
  - ChemistSatchel
  - ChemistDuffel

- type: loadoutGroup
  id: ChemistJobTrinkets
  name: loadout-group-jobtrinkets
  minLimit: 0
  loadouts:
  - LizardPlushieChemist

- type: loadoutGroup
  id: ParamedicHead
  name: loadout-group-paramedic-head
  minLimit: 0
  loadouts:
  - ParamedicHead

- type: loadoutGroup
  id: ParamedicJumpsuit
  name: loadout-group-paramedic-jumpsuit
  loadouts:
  - ParamedicJumpsuit
  - ParamedicJumpskirt

- type: loadoutGroup
  id: ParamedicOuterClothing
  name: loadout-group-paramedic-outerclothing
  minLimit: 0
  loadouts:
  - ParamedicWindbreaker
  - ParamedicWintercoat

- type: loadoutGroup
  id: ParamedicShoes
  name: loadout-group-paramedic-shoes
  loadouts:
  - BlueShoes
  - WhiteShoes
  - MedicalWinterBoots

- type: loadoutGroup
<<<<<<< HEAD
  id: ParamedicJobTrinkets
  name: loadout-group-jobtrinkets
  minLimit: 0
  loadouts:
  - LizardPlushieParamedic
=======
  id: MedicalEyewear
  name: loadout-group-medical-glasses
  minLimit: 0
  loadouts:
  - MedicalHud
  - MedicalEyePatchHud
  - Glasses
  - GlassesJamjar
  - GlassesJensen
>>>>>>> edfa3d92

- type: loadoutGroup
  id: SurvivalMedical
  name: loadout-group-survival-medical
  minLimit: 2
  hidden: true
  loadouts:
  - EmergencyNitrogenMedical
  - EmergencyOxygenMedical
  - LoadoutSpeciesVoxNitrogen

# Wildcards
- type: loadoutGroup
  id: ReporterJumpsuit
  name: loadout-group-reporter-jumpsuit
  loadouts:
  - ReporterJumpsuit
  - JournalistJumpsuit

- type: loadoutGroup
  id: ReporterJobTrinkets
  name: loadout-group-jobtrinkets
  minLimit: 0
  loadouts:
  - LizardPlushieReporter

- type: loadoutGroup
  id: PsychologistJumpsuit
  name: loadout-group-psychologist-jumpsuit
  loadouts:
  - PsychologistJumpsuit
  - PsychologistJumpskirt

- type: loadoutGroup
  id: PsychologistJobTrinkets
  name: loadout-group-jobtrinkets
  minLimit: 0
  loadouts:
  - LizardPlushiePsychologist

- type: loadoutGroup
  id: BoxerJumpsuit
  name: loadout-group-boxer-jumpsuit
  loadouts:
  - BoxerShorts
  - BoxerShortsWithTop

- type: loadoutGroup
  id: BoxerGloves
  name: loadout-group-boxer-gloves
  loadouts:
  - RedBoxingGloves
  - BlueBoxingGloves
  - GreenBoxingGloves
  - YellowBoxingGloves

- type: loadoutGroup
  id: BoxerJobTrinkets
  name: loadout-group-jobtrinkets
  minLimit: 0
  loadouts:
  - LizardPlushieBoxer

- type: loadoutGroup
  id: ZookeeperJobTrinkets
  name: loadout-group-jobtrinkets
  minLimit: 0
  loadouts:
  - LizardPlushieZookeeper

# Other
- type: loadoutGroup
  id: SurvivalSyndicate
  name: loadout-group-survival-syndicate
  minLimit: 2
  hidden: true
  loadouts:
  - EmergencyNitrogenSyndicate
  - EmergencyOxygenSyndicate
  - LoadoutSpeciesVoxNitrogen

- type: loadoutGroup
  id: GroupSpeciesBreathTool
  name: loadout-group-breath-tool
  minLimit: 1
  maxLimit: 1
  hidden: true
  loadouts:
  - LoadoutSpeciesBreathTool

- type: loadoutGroup
  id: GroupSpeciesBreathToolMedical
  name: loadout-group-breath-tool
  minLimit: 1
  maxLimit: 1
  hidden: true
  loadouts:
  - LoadoutSpeciesBreathToolMedical

- type: loadoutGroup
  id: GroupSpeciesBreathToolSecurity
  name: loadout-group-breath-tool
  minLimit: 1
  maxLimit: 1
  hidden: true
  loadouts:
  - LoadoutSpeciesBreathToolSecurity<|MERGE_RESOLUTION|>--- conflicted
+++ resolved
@@ -295,7 +295,6 @@
   - BartenderWintercoat
 
 - type: loadoutGroup
-<<<<<<< HEAD
   id: BartenderJobTrinkets
   name: loadout-group-jobtrinkets
   minLimit: 0
@@ -308,13 +307,13 @@
   minLimit: 0
   loadouts:
   - LizardPlushieServiceWorker
-=======
+  
+- type: loadoutGroup
   id: BartenderGoldenShaker
   name: loadout-group-bartender-shaker
   minLimit: 0
   loadouts:
   - BartenderGoldenShaker
->>>>>>> edfa3d92
 
 - type: loadoutGroup
   id: ChefHead
@@ -443,13 +442,13 @@
   - ChaplainNeck
 
 - type: loadoutGroup
-<<<<<<< HEAD
   id: ChaplainJobTrinkets
   name: loadout-group-jobtrinkets
   minLimit: 0
   loadouts:
   - LizardPlushieChaplain
-=======
+
+- type: loadoutGroup
   id: ChaplainBible
   name: loadout-group-chaplain-bible
   minLimit: 1
@@ -460,7 +459,6 @@
   - BibleHonk
   - BibleRatvar
   - BibleNarsie
->>>>>>> edfa3d92
 
 - type: loadoutGroup
   id: JanitorHead
@@ -807,19 +805,18 @@
   - CargoWinterBoots
 
 - type: loadoutGroup
-<<<<<<< HEAD
   id: CargoTechnicianJobTrinkets
   name: loadout-group-jobtrinkets
   minLimit: 0
   loadouts:
   - LizardPlushieCargoTechnician
-=======
+
+- type: loadoutGroup
   id: CargoTechnicianID
   name: loadout-group-cargo-technician-id
   loadouts:
   - CargoTechnicianPDA
   - SeniorCourierPDA
->>>>>>> edfa3d92
 
 - type: loadoutGroup
   id: SalvageSpecialistBackpack
@@ -1561,13 +1558,13 @@
   - MedicalWinterBoots
 
 - type: loadoutGroup
-<<<<<<< HEAD
   id: ParamedicJobTrinkets
   name: loadout-group-jobtrinkets
   minLimit: 0
   loadouts:
   - LizardPlushieParamedic
-=======
+
+- type: loadoutGroup
   id: MedicalEyewear
   name: loadout-group-medical-glasses
   minLimit: 0
@@ -1577,7 +1574,6 @@
   - Glasses
   - GlassesJamjar
   - GlassesJensen
->>>>>>> edfa3d92
 
 - type: loadoutGroup
   id: SurvivalMedical
