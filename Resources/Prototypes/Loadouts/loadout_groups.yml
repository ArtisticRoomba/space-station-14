--- conflicted
+++ resolved
@@ -297,8 +297,6 @@
 - type: loadoutGroup
   id: BartenderJobTrinkets
   name: loadout-group-jobtrinkets
-<<<<<<< HEAD
-=======
   minLimit: 0
   loadouts:
   - LizardPlushieBartender
@@ -309,11 +307,10 @@
   minLimit: 0
   loadouts:
   - LizardPlushieServiceWorker
-  
-- type: loadoutGroup
-  id: BartenderGoldenShaker
-  name: loadout-group-bartender-shaker
->>>>>>> f72a39b8
+
+- type: loadoutGroup
+  id: BartenderJobTrinkets
+  name: loadout-group-jobtrinkets
   minLimit: 0
   loadouts:
   - LizardPlushieBartender
