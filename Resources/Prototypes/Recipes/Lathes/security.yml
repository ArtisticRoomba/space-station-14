# Base prototypes

- type: latheRecipe
  abstract: true
  id: BaseWeaponRecipe
  category: Weapons
  completetime: 2
  materials:
    Steel: 300
    Plastic: 300

- type: latheRecipe
  abstract: true
  parent: BaseWeaponRecipe
  id: BaseWeaponRecipeLong
  completetime: 5

- type: latheRecipe
  abstract: true
  id: BaseAmmoRecipe
  category: Ammo
  completetime: 5

- type: latheRecipe
  abstract: true
  parent: BaseAmmoRecipe
  id: BaseEmptyAmmoRecipe
  completetime: 1

# Recipes

- type: latheRecipe
  id: Handcuffs
  result: Handcuffs
  completetime: 2
  materials:
    Steel: 300

- type: latheRecipe
  id: Zipties
  result: Zipties
  completetime: 2
  materials:
    Plastic: 200

- type: latheRecipe
  parent: BaseWeaponRecipe
  id: Stunbaton
  result: Stunbaton

- type: latheRecipe
  parent: BaseWeaponRecipe
  id: Truncheon
  result: Truncheon

- type: latheRecipe
  parent: BaseWeaponRecipe
  id: CombatKnife
  result: CombatKnife
  materials:
    Steel: 250
    Plastic: 100

- type: latheRecipe
  parent: BaseWeaponRecipeLong
  id: WeaponLaserCarbine
  result: WeaponLaserCarbine
  materials:
    Steel: 2000
    Glass: 800
    Plastic: 500

- type: latheRecipe
  parent: BaseWeaponRecipeLong
  id: WeaponAdvancedLaser
  result: WeaponAdvancedLaser
  materials:
    Steel: 1500
    Glass: 1000
    Gold: 850

- type: latheRecipe
  parent: BaseWeaponRecipeLong
  id: WeaponLaserCannon
  result: WeaponLaserCannon
  materials:
    Steel: 1250
    Plastic: 750
    Gold: 500

- type: latheRecipe
  parent: BaseWeaponRecipeLong
  id: WeaponLaserSvalinn
  result: WeaponLaserSvalinn
  materials:
    Steel: 2000
    Gold: 500

- type: latheRecipe
<<<<<<< HEAD
  id: WeaponTemperatureGun
  result: WeaponTemperatureGun
  category: Weapons
  completetime: 5
  materials:
    Steel: 2000
    Glass: 500
    Plastic: 500
    Gold: 500

- type: latheRecipe
=======
  parent: BaseWeaponRecipeLong
>>>>>>> fa73217b
  id: WeaponXrayCannon
  result: WeaponXrayCannon
  materials:
    Steel: 1500
    Glass: 500
    Plastic: 250
    Gold: 100

- type: latheRecipe
  id: ClothingBackpackElectropack
  result: ClothingBackpackElectropack
  completetime: 4
  materials:
    Steel: 500
    Plastic: 250
    Cloth: 500

- type: latheRecipe
  id: ForensicPad
  result: ForensicPad
  completetime: 4
  materials:
    Plastic: 100

- type: latheRecipe
  id: ClothingEyesHudSecurity
  result: ClothingEyesHudSecurity
  completetime: 2
  materials:
    Steel: 300
    Glass: 200

- type: latheRecipe
  id: HoloprojectorSecurity
  result: HoloprojectorSecurityEmpty
  completetime: 2
  materials:
    Steel: 300
    Glass: 50
    Plastic: 50

- type: latheRecipe
  id: RiotShield
  result: RiotShield
  completetime: 4
  materials:
    Steel: 400
    Glass: 400

- type: latheRecipe
  id: TelescopicShield
  result: TelescopicShield
  completetime: 4
  materials:
    Steel: 300
    Glass: 800

- type: latheRecipe
  id: Flash
  result: Flash
  completetime: 2
  materials:
    Glass: 100
    Plastic: 200
    Steel: 100

- type: latheRecipe
  parent: BaseAmmoRecipe
  id: BoxShellTranquilizer
  result: BoxShellTranquilizer
  materials:
    Plastic: 240
    Steel: 160
    Glass: 80
    Plasma: 160
    Silver: 80

- type: latheRecipe
  id: TargetHuman
  result: TargetHuman
  completetime: 5
  applyMaterialDiscount: false # ingredients dropped when destroyed
  materials:
    Steel: 500

- type: latheRecipe
  parent: TargetHuman
  id: TargetClown
  result: TargetClown

- type: latheRecipe
  parent: TargetHuman
  id: TargetSyndicate
  result: TargetSyndicate

- type: latheRecipe
  parent: BaseEmptyAmmoRecipe
  id: MagazinePistolEmpty
  result: MagazinePistolEmpty
  materials:
    Steel: 25

- type: latheRecipe
  parent: BaseAmmoRecipe
  id: MagazinePistol
  result: MagazinePistol
  materials:
    Steel: 145

- type: latheRecipe
  parent: BaseAmmoRecipe
  id: MagazinePistolPractice
  result: MagazinePistolPractice
  materials:
    Steel: 85

- type: latheRecipe
  parent: BaseAmmoRecipe
  id: MagazinePistolUranium
  result: MagazinePistolUranium
  materials:
    Steel: 25
    Plastic: 65
    Uranium: 120

- type: latheRecipe
  parent: BaseAmmoRecipe
  id: MagazinePistolIncendiary
  result: MagazinePistolIncendiary
  materials:
    Steel: 25
    Plastic: 120

- type: latheRecipe
  parent: BaseEmptyAmmoRecipe
  id: MagazinePistolSubMachineGunEmpty
  result: MagazinePistolSubMachineGunEmpty
  materials:
    Steel: 30

- type: latheRecipe
  parent: BaseAmmoRecipe
  id: MagazinePistolSubMachineGun
  result: MagazinePistolSubMachineGun
  materials:
    Steel: 300

- type: latheRecipe
  parent: BaseAmmoRecipe
  id: MagazinePistolSubMachineGunUranium
  result: MagazinePistolSubMachineGunUranium
  materials:
    Steel: 25
    Plastic: 250
    Uranium: 250

- type: latheRecipe
  parent: BaseAmmoRecipe
  id: MagazinePistolSubMachineGunIncendiary
  result: MagazinePistolSubMachineGunIncendiary
  materials:
    Steel: 25
    Plastic: 275

- type: latheRecipe
  parent: BaseEmptyAmmoRecipe
  id: MagazinePistolSubMachineGunTopMountedEmpty
  result: MagazinePistolSubMachineGunTopMountedEmpty
  materials:
    Steel: 30

- type: latheRecipe
  parent: BaseAmmoRecipe
  id: MagazinePistolSubMachineGunTopMounted
  result: MagazinePistolSubMachineGunTopMounted
  materials:
    Steel: 300

- type: latheRecipe
  parent: BaseAmmoRecipe
  id: MagazineBoxPistol
  result: MagazineBoxPistol
  materials:
    Steel: 600

- type: latheRecipe
  parent: BaseAmmoRecipe
  id: MagazineBoxMagnum
  result: MagazineBoxMagnum
  materials:
    Steel: 240

- type: latheRecipe
  parent: BaseEmptyAmmoRecipe
  id: MagazineRifleEmpty
  result: MagazineRifleEmpty
  materials:
    Steel: 25

- type: latheRecipe
  parent: BaseAmmoRecipe
  id: MagazineRifle
  result: MagazineRifle
  materials:
    Steel: 475


- type: latheRecipe
  parent: BaseAmmoRecipe
  id: MagazineRiflePractice
  result: MagazineRiflePractice
  materials:
    Steel: 175

- type: latheRecipe
  parent: BaseAmmoRecipe
  id: MagazineRifleUranium
  result: MagazineRifleUranium
  materials:
    Steel: 25
    Plastic: 300
    Uranium: 300

- type: latheRecipe
  parent: BaseAmmoRecipe
  id: MagazineRifleIncendiary
  result: MagazineRifleIncendiary
  materials:
    Steel: 25
    Plastic: 450

- type: latheRecipe
  parent: BaseEmptyAmmoRecipe
  id: MagazineLightRifleEmpty
  result: MagazineLightRifleEmpty
  materials:
    Steel: 25

- type: latheRecipe
  parent: BaseAmmoRecipe
  id: MagazineLightRifle
  result: MagazineLightRifle
  materials:
    Steel: 565

- type: latheRecipe
  parent: BaseAmmoRecipe
  id: MagazineLightRiflePractice
  result: MagazineLightRiflePractice
  materials:
    Steel: 205


- type: latheRecipe
  parent: BaseAmmoRecipe
  id: MagazineLightRifleUranium
  result: MagazineLightRifleUranium
  materials:
    Steel: 25
    Plastic: 360
    Uranium: 360

- type: latheRecipe
  parent: BaseAmmoRecipe
  id: MagazineLightRifleIncendiary
  result: MagazineLightRifleIncendiary
  materials:
    Steel: 25
    Plastic: 540

- type: latheRecipe
  parent: BaseAmmoRecipe
  id: MagazineBoxRifle
  result: MagazineBoxRifle
  materials:
    Steel: 750

- type: latheRecipe
  parent: BaseAmmoRecipe
  id: MagazineBoxLightRifle
  result: MagazineBoxLightRifle
  materials:
    Steel: 900

- type: latheRecipe
  parent: BaseAmmoRecipe
  id: BoxLethalshot
  result: BoxLethalshot
  materials:
    Steel: 320

- type: latheRecipe
  parent: BaseAmmoRecipe
  id: BoxBeanbag
  result: BoxBeanbag
  materials:
    Steel: 160
    Plastic: 240

- type: latheRecipe
  parent: BaseAmmoRecipe
  id: BoxShotgunSlug
  result: BoxShotgunSlug
  materials:
    Steel: 240
    Plastic: 160

- type: latheRecipe
  parent: BaseEmptyAmmoRecipe
  id: SpeedLoaderMagnumEmpty
  result: SpeedLoaderMagnumEmpty
  materials:
    Steel: 50

- type: latheRecipe
  parent: BaseAmmoRecipe
  id: SpeedLoaderMagnum
  result: SpeedLoaderMagnum
  materials:
    Steel: 190

- type: latheRecipe
  parent: BaseAmmoRecipe
  id: SpeedLoaderMagnumPractice
  result: SpeedLoaderMagnumPractice
  materials:
    Steel: 90

- type: latheRecipe
  parent: BaseAmmoRecipe
  id: SpeedLoaderMagnumUranium
  result: SpeedLoaderMagnumUranium
  materials:
    Steel: 50
    Plastic: 150
    Uranium: 110

- type: latheRecipe
  parent: BaseAmmoRecipe
  id: SpeedLoaderMagnumIncendiary
  result: SpeedLoaderMagnumIncendiary
  materials:
    Steel: 50
    Plastic: 150

- type: latheRecipe
  parent: BaseEmptyAmmoRecipe
  id: MagazineShotgunEmpty
  result: MagazineShotgunEmpty
  materials:
    Steel: 50

- type: latheRecipe
  parent: BaseAmmoRecipe
  id: MagazineShotgun
  result: MagazineShotgun
  materials:
    Steel: 240

- type: latheRecipe
  parent: BaseAmmoRecipe
  id: MagazineShotgunBeanbag
  result: MagazineShotgunBeanbag
  materials:
    Steel: 150
    Plastic: 140

- type: latheRecipe
  parent: BaseAmmoRecipe
  id: MagazineShotgunSlug
  result: MagazineShotgunSlug
  materials:
    Steel: 190
    Plastic: 100

- type: latheRecipe
  parent: BaseAmmoRecipe
  id: MagazineShotgunIncendiary
  result: MagazineShotgunIncendiary
  materials:
    Steel: 100
    Plastic: 190

- type: latheRecipe
  parent: BaseAmmoRecipe
  id: MagazineBoxPistolIncendiary
  result: MagazineBoxPistolIncendiary
  materials:
    Plastic: 600

- type: latheRecipe
  parent: BaseAmmoRecipe
  id: MagazineBoxMagnumIncendiary
  result: MagazineBoxMagnumIncendiary
  materials:
    Plastic: 240

- type: latheRecipe
  parent: BaseAmmoRecipe
  id: MagazineBoxLightRifleIncendiary
  result: MagazineBoxLightRifleIncendiary
  materials:
    Plastic: 900

- type: latheRecipe
  parent: BaseAmmoRecipe
  id: MagazineBoxRifleIncendiary
  result: MagazineBoxRifleIncendiary
  materials:
    Plastic: 750

- type: latheRecipe
  parent: BaseAmmoRecipe
  id: BoxShotgunFlare
  result: BoxShotgunFlare
  materials:
    Steel: 80
    Plastic: 80

- type: latheRecipe
  parent: BaseAmmoRecipe
  id: BoxShotgunIncendiary
  result: BoxShotgunIncendiary
  materials:
    Steel: 80
    Plastic: 320

- type: latheRecipe
  parent: BaseAmmoRecipe
  id: MagazineBoxPistolPractice
  result: MagazineBoxPistolPractice
  materials:
    Steel: 300

- type: latheRecipe
  parent: BaseAmmoRecipe
  id: MagazineBoxMagnumPractice
  result: MagazineBoxMagnumPractice
  materials:
    Steel: 60

- type: latheRecipe
  parent: BaseAmmoRecipe
  id: MagazineBoxLightRiflePractice
  result: MagazineBoxLightRiflePractice
  materials:
    Steel: 300

- type: latheRecipe
  parent: BaseAmmoRecipe
  id: MagazineBoxRiflePractice
  result: MagazineBoxRiflePractice
  materials:
    Steel: 250

- type: latheRecipe
  parent: BaseWeaponRecipe
  id: WeaponLaserCarbinePractice
  result: WeaponLaserCarbinePractice
  completetime: 6
  materials:
    Steel: 1800
    Glass: 400
    Plastic: 250

- type: latheRecipe
  parent: BaseWeaponRecipe
  id: WeaponDisablerPractice
  result: WeaponDisablerPractice
  completetime: 4
  materials:
    Steel: 500
    Glass: 100
    Plastic: 200

- type: latheRecipe
  parent: BaseAmmoRecipe
  id: BoxShotgunPractice
  result: BoxShotgunPractice
  materials:
    Steel: 80

- type: latheRecipe
  parent: BaseAmmoRecipe
  id: MagazineBoxPistolUranium
  result: MagazineBoxPistolUranium
  materials:
    Plastic: 300
    Uranium: 600

- type: latheRecipe
  parent: BaseAmmoRecipe
  id: MagazineBoxMagnumUranium
  result: MagazineBoxMagnumUranium
  materials:
    Plastic: 240
    Uranium: 180

- type: latheRecipe
  parent: BaseAmmoRecipe
  id: MagazineBoxLightRifleUranium
  result: MagazineBoxLightRifleUranium
  materials:
    Plastic: 600
    Uranium: 600

- type: latheRecipe
  parent: BaseAmmoRecipe
  id: MagazineBoxRifleUranium
  result: MagazineBoxRifleUranium
  materials:
    Plastic: 500
    Uranium: 500

- type: latheRecipe
  parent: BaseAmmoRecipe
  id: BoxShotgunUranium
  result: BoxShotgunUranium
  materials:
    Plastic: 320
    Uranium: 240

- type: latheRecipe
  parent: BaseWeaponRecipe
  id: WeaponFlareGunSecurity
  result: WeaponFlareGunSecurity
  completetime: 6
  materials:
    Plastic: 100
    Steel: 400

- type: latheRecipe
  parent: BaseWeaponRecipe
  id: WeaponDisabler
  result: WeaponDisabler
  completetime: 6
  materials:
    Steel: 300
    Glass: 200
    Plastic: 200

- type: latheRecipe
  parent: WeaponDisabler
  id: WeaponDisablerSMG
  result: WeaponDisablerSMG
  materials:
    Steel: 1000
    Glass: 500
    Plastic: 500

- type: latheRecipe
  id: MagazineGrenadeEmpty
  result: MagazineGrenadeEmpty
  completetime: 3
  materials:
    Steel: 150
    Plastic: 50

- type: latheRecipe
  id: GrenadeEMP
  result: GrenadeEMP
  completetime: 3
  materials:
    Steel: 150
    Plastic: 100
    Glass: 20

- type: latheRecipe
  id: GrenadeBlast
  result: GrenadeBlast
  completetime: 3
  materials:
    Steel: 450
    Plastic: 300
    Gold: 150

- type: latheRecipe
  id: GrenadeFlash
  result: GrenadeFlash
  completetime: 3
  materials:
    Steel: 150
    Plastic: 100
    Glass: 20

- type: latheRecipe
  id: PortableRecharger
  result: PortableRecharger
  completetime: 15
  materials:
    Steel: 2000
    Uranium: 2000
    Plastic: 1000
    Plasma: 500
    Glass: 500<|MERGE_RESOLUTION|>--- conflicted
+++ resolved
@@ -97,11 +97,9 @@
     Gold: 500
 
 - type: latheRecipe
-<<<<<<< HEAD
+  parent: BaseWeaponRecipeLong
   id: WeaponTemperatureGun
   result: WeaponTemperatureGun
-  category: Weapons
-  completetime: 5
   materials:
     Steel: 2000
     Glass: 500
@@ -109,9 +107,7 @@
     Gold: 500
 
 - type: latheRecipe
-=======
   parent: BaseWeaponRecipeLong
->>>>>>> fa73217b
   id: WeaponXrayCannon
   result: WeaponXrayCannon
   materials:
