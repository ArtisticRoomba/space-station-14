--- conflicted
+++ resolved
@@ -36,20 +36,20 @@
 
 - type: entity
   parent: BaseGameRule
-<<<<<<< HEAD
-  id: SubGamemodesRuleTraitor
-  components:
-  - type: SubGamemodes
-    rules:
-    - id: SubgamemodeTraitor
-=======
   id: DummyNonAntagChance
   components:
   - type: SubGamemodes
     rules:
     - id: DummyNonAntag
       prob: 0.3
->>>>>>> 99484ad7
+
+- type: entity
+  parent: BaseGameRule
+  id: SubGamemodesRuleTraitor
+  components:
+  - type: SubGamemodes
+    rules:
+    - id: SubgamemodeTraitor
 
 - type: entity
   id: DeathMatch31
@@ -350,7 +350,22 @@
       mindRoles:
       - MindRoleInitialInfected
 
-<<<<<<< HEAD
+# This rule makes the chosen players unable to get other antag rules, as a way to prevent metagaming job rolls.
+# Put this before antags assigned to station jobs, but after non-job antags (NukeOps/Wiz).
+- type: entity
+  id: DummyNonAntag
+  parent: BaseGameRule
+  components:
+  - type: GameRule
+    minPlayers: 5
+  - type: AntagSelection
+    selectionTime: IntraPlayerSpawn # Pre-selection before jobs; assignment doesn't really matter though, we only care about the pre-selection to block other antags.
+    removeUponFailedSpawn: false
+    definitions:
+    - prefRoles: [ InitialInfected, Traitor, Thief, HeadRev ]
+      max: 2
+      playerRatio: 30
+
 - type: entity
   parent: Thief
   id: OopsAllThieves
@@ -373,23 +388,6 @@
       - MindRoleThief
       briefing:
         sound: "/Audio/Misc/thief_greeting.ogg"
-=======
-# This rule makes the chosen players unable to get other antag rules, as a way to prevent metagaming job rolls.
-# Put this before antags assigned to station jobs, but after non-job antags (NukeOps/Wiz).
-- type: entity
-  id: DummyNonAntag
-  parent: BaseGameRule
-  components:
-  - type: GameRule
-    minPlayers: 5
-  - type: AntagSelection
-    selectionTime: IntraPlayerSpawn # Pre-selection before jobs; assignment doesn't really matter though, we only care about the pre-selection to block other antags.
-    removeUponFailedSpawn: false
-    definitions:
-    - prefRoles: [ InitialInfected, Traitor, Thief, HeadRev ]
-      max: 2
-      playerRatio: 30
->>>>>>> 99484ad7
 
 # event schedulers
 
