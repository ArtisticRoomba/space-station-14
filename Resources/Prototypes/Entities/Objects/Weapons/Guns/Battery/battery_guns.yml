--- conflicted
+++ resolved
@@ -762,12 +762,8 @@
     stealGroup: WeaponEnergyShotgun
   - type: GunRequiresWield #remove when inaccuracy on spreads is fixed
   - type: Battery
-<<<<<<< HEAD
-    maxCharge: 1050
-    startingCharge: 1050
-  - type: BatterySelfRecharger
-    autoRecharge: true
-    autoRechargeRate: 25 #takes 42 seconds to fully recharge, the answer to life, the universe and everything
+    maxCharge: 800
+    startingCharge: 800
 
 - type: entity
   name: temperature gun
@@ -812,8 +808,4 @@
     maxCharge: 1000
     startingCharge: 1000
   - type: StaticPrice
-    price: 100
-=======
-    maxCharge: 800
-    startingCharge: 800
->>>>>>> 21817c70
+    price: 100