--- conflicted
+++ resolved
@@ -388,101 +388,6 @@
   - type: Lathe
     idleState: icon
     runningState: icon
-<<<<<<< HEAD
-    staticRecipes:
-      - BoxLethalshot
-      - BoxShotgunFlare
-      - BoxShotgunPractice
-      - BoxShotgunSlug
-      - ClothingEyesHudSecurity
-      - CombatKnife
-      - Flash
-      - ForensicPad
-      - Handcuffs
-      - MagazineBoxLightRifle
-      - MagazineBoxLightRiflePractice
-      - MagazineBoxMagnum
-      - MagazineBoxMagnumPractice
-      - MagazineBoxPistol
-      - MagazineBoxPistolPractice
-      - MagazineBoxRifle
-      - MagazineBoxRiflePractice
-      - MagazineLightRifle
-      - MagazineLightRifleEmpty
-      - MagazinePistol
-      - MagazinePistolEmpty
-      - MagazinePistolSubMachineGun
-      - MagazinePistolSubMachineGunEmpty
-      - MagazinePistolSubMachineGunTopMounted
-      - MagazinePistolSubMachineGunTopMountedEmpty
-      - MagazineRifle
-      - MagazineRifleEmpty
-      - MagazineShotgun
-      - MagazineShotgunEmpty
-      - MagazineShotgunSlug
-      - RiotShield
-      - SpeedLoaderMagnum
-      - SpeedLoaderMagnumEmpty
-      - Stunbaton
-      - TargetClown
-      - TargetHuman
-      - TargetSyndicate
-      - WeaponDisablerPractice
-      - WeaponLaserCarbinePractice
-      - Zipties
-    dynamicRecipes:
-      - BoxBeanbag
-      - BoxShotgunIncendiary
-      - BoxShotgunUranium
-      - BoxShellTranquilizer
-      - ClothingBackpackElectropack
-      - ExplosivePayload
-      - FlashPayload
-      - GrenadeBlast
-      - GrenadeEMP
-      - GrenadeFlash
-      - HoloprojectorSecurity
-      - MagazineBoxLightRifleIncendiary
-      - MagazineBoxLightRifleUranium
-      - MagazineBoxMagnumIncendiary
-      - MagazineBoxMagnumUranium
-      - MagazineBoxPistolIncendiary
-      - MagazineBoxPistolUranium
-      - MagazineBoxRifleIncendiary
-      - MagazineBoxRifleUranium
-      - MagazineGrenadeEmpty
-      - MagazineLightRifleIncendiary
-      - MagazineLightRifleUranium
-      - MagazinePistolIncendiary
-      - MagazinePistolUranium
-      - MagazineRifleIncendiary
-      - MagazineRifleUranium
-      - MagazineShotgunBeanbag
-      - MagazineShotgunIncendiary
-      - PortableRecharger
-      - PowerCageHigh
-      - PowerCageMedium
-      - PowerCageSmall
-      - ShuttleGunDusterCircuitboard
-      - ShuttleGunFriendshipCircuitboard
-      - ShuttleGunPerforatorCircuitboard
-      - ShuttleGunSvalinnMachineGunCircuitboard
-      - Signaller
-      - SignalTrigger
-      - SpeedLoaderMagnumIncendiary
-      - SpeedLoaderMagnumUranium
-      - TelescopicShield
-      - TimerTrigger
-      - Truncheon
-      - VoiceTrigger
-      - WeaponAdvancedLaser
-      - WeaponDisabler
-      - WeaponDisablerSMG
-      - WeaponLaserCannon
-      - WeaponLaserCarbine
-      - WeaponTemperatureGun
-      - WeaponXrayCannon
-=======
     staticPacks:
     - SecurityEquipmentStatic
     - SecurityPracticeStatic
@@ -495,7 +400,6 @@
     - SecurityAmmo
     - SecurityWeapons
     - SecurityDisablers
->>>>>>> fa73217b
   - type: MaterialStorage
     whitelist:
       tags:
