- type: weightedRandom
  id: Secret
  weights:
    Nukeops: 0.20
    Traitor: 0.55
    Zombie: 0.05
    Survival: 0.10
    Revolutionary: 0.05
<<<<<<< HEAD
    OopsAllThieves: 0.05
=======
    Wizard: 0.05 # Why not, should probably be lower
>>>>>>> 6cd9c3e1
<|MERGE_RESOLUTION|>--- conflicted
+++ resolved
@@ -2,12 +2,9 @@
   id: Secret
   weights:
     Nukeops: 0.20
-    Traitor: 0.55
+    Traitor: 0.50
     Zombie: 0.05
     Survival: 0.10
     Revolutionary: 0.05
-<<<<<<< HEAD
-    OopsAllThieves: 0.05
-=======
     Wizard: 0.05 # Why not, should probably be lower
->>>>>>> 6cd9c3e1
+    OopsAllThieves: 0.05